--- conflicted
+++ resolved
@@ -62,15 +62,6 @@
     SkyAtmosphereResources,
 } from './resources.js';
 
-<<<<<<< HEAD
-import {
-    makeRenderSkyWithLutsShaderCode,
-    makeRenderSkyRaymarchingShaderCode,
-    makeRenderSkyLutAndRaymarchingShaderCode,
-} from './shaders.js';
-import { SkyAtmospherePipelines as SkyAtmosphereLutPipelines, makeMiePhaseOverrides } from './pipelines.js';
-=======
->>>>>>> bf4f1a7f
 import { ComputePass, LookUpTable, RenderPass } from './util.js';
 
 export {
@@ -142,1221 +133,3 @@
     LookUpTable,
     RenderPass,
 };
-<<<<<<< HEAD
-
-export class SkyAtmosphereLutRenderer {
-    readonly resources: SkyAtmosphereResources;
-    readonly lutPipelines: SkyAtmosphereLutPipelines;
-    public defaultToFullResolutionRayMarch: boolean;
-    readonly usesCustomUniforms: boolean;
-    protected transmittanceLutPass: ComputePass;
-    protected multiScatteringLutPass: ComputePass;
-    protected skyViewLutPass: ComputePass;
-    protected aerialPerspectiveLutPass: ComputePass;
-
-    protected constructor(
-        lutRenderer?: SkyAtmosphereLutRenderer,
-        resources?: SkyAtmosphereResources,
-        skyAtmospherePipelines?: SkyAtmosphereLutPipelines,
-        defaultToPerPixelRayMarch?: boolean,
-        usesCustomUniforms?: boolean,
-        transmittanceLutPass?: ComputePass,
-        multiScatteringLutPass?: ComputePass,
-        skyViewLutPass?: ComputePass,
-        aerialPerspectiveLutPass?: ComputePass,
-    ) {
-        if (lutRenderer) {
-            this.resources = lutRenderer.resources;
-            this.lutPipelines = lutRenderer.lutPipelines;
-            this.defaultToFullResolutionRayMarch = lutRenderer.defaultToFullResolutionRayMarch;
-            this.usesCustomUniforms = lutRenderer.usesCustomUniforms;
-            this.transmittanceLutPass = lutRenderer.transmittanceLutPass;
-            this.multiScatteringLutPass = lutRenderer.multiScatteringLutPass;
-            this.skyViewLutPass = lutRenderer.skyViewLutPass;
-            this.aerialPerspectiveLutPass = lutRenderer.aerialPerspectiveLutPass;
-        } else {
-            this.resources = resources!;
-            this.lutPipelines = skyAtmospherePipelines!;
-            this.defaultToFullResolutionRayMarch = defaultToPerPixelRayMarch!;
-            this.usesCustomUniforms = usesCustomUniforms!;
-            this.transmittanceLutPass = transmittanceLutPass!;
-            this.multiScatteringLutPass = multiScatteringLutPass!;
-            this.skyViewLutPass = skyViewLutPass!;
-            this.aerialPerspectiveLutPass = aerialPerspectiveLutPass!;
-        }
-    }
-
-    /**
-     * Creates a {@link SkyAtmosphereLutRenderer}.
-     * @param device The `GPUDevice` used to create internal resources (textures, pipelines, etc.).
-     * @param config A {@link SkyAtmosphereRendererConfig} used to configure internal resources and behavior.
-     * @param existingPipelines If this is defined, no new pipelines for rendering the internal lookup tables will be created. Instead, the existing pipelines given will be reused. The existing pipelines must be compatible with the {@link SkyAtmosphereRendererConfig}. Especially, {@link SkyAtmosphereRendererConfig.lookUpTables} and {@link SkyAtmosphereRendererConfig.shadow} should be the same.
-     * @param existingResources If this is defined, no new resources (buffers, textures, samplers) will be created. Instead, the existing resources given will be used.
-     */
-    static create(device: GPUDevice, config: SkyAtmosphereRendererConfig, existingPipelines?: SkyAtmosphereLutPipelines, existingResources?: SkyAtmosphereResources): SkyAtmosphereLutRenderer {
-        let skyAtmospherePipelines;
-        if ((existingPipelines?.transmittanceLutPipeline.device || device) !== device) {
-            skyAtmospherePipelines = SkyAtmosphereLutPipelines.create(device, config);
-        } else {
-            skyAtmospherePipelines = existingPipelines || SkyAtmosphereLutPipelines.create(device, config);
-        }
-
-        const defaultToPerPixelRayMarch = config.skyRenderer?.defaultToPerPixelRayMarch ?? false;
-        const usesCustomUniforms = config.customUniformsSource !== undefined;
-
-        const resources = existingResources || new SkyAtmosphereResources(device, config);
-
-        const transmittanceLutPass = skyAtmospherePipelines.transmittanceLutPipeline.makeComputePass(resources);
-        const multiScatteringLutPass = skyAtmospherePipelines.multiScatteringLutPipeline.makeComputePass(resources);
-        const skyViewLutPass = skyAtmospherePipelines.skyViewLutPipeline.makeComputePass(resources, (config.lookUpTables?.skyViewLut?.affectedByShadow ?? true) ? config.shadow?.bindGroups : undefined, config.customUniformsSource?.bindGroups);
-        const aerialPerspectiveLutPass = skyAtmospherePipelines.aerialPerspectiveLutPipeline.makeComputePass(resources, (config.lookUpTables?.aerialPerspectiveLut?.affectedByShadow ?? true) ? config.shadow?.bindGroups : undefined, config.customUniformsSource?.bindGroups);
-
-        const lutRenderer = new SkyAtmosphereLutRenderer(
-            undefined,
-            resources,
-            skyAtmospherePipelines,
-            defaultToPerPixelRayMarch,
-            usesCustomUniforms,
-            transmittanceLutPass,
-            multiScatteringLutPass,
-            skyViewLutPass,
-            aerialPerspectiveLutPass,
-        );
-
-        if (config.initializeConstantLuts ?? true) {
-            const commandEncoder = device.createCommandEncoder();
-            const computePassEncoder = commandEncoder.beginComputePass();
-            lutRenderer.renderConstantLuts(computePassEncoder);
-            computePassEncoder.end();
-            device.queue.submit([commandEncoder.finish()]);
-        }
-
-        return lutRenderer;
-    }
-
-    /**
-     * Asynchronously creates a {@link SkyAtmosphereLutRenderer}.
-     *
-     * All pipelines used by this renderer are created asynchronously.
-     *
-     * @param device The `GPUDevice` used to create internal resources (textures, pipelines, etc.).
-     * @param config A {@link SkyAtmosphereRendererConfig} used to configure internal resources and behavior.
-     * @param existingPipelines If this is defined, no new pipelines for rendering the internal lookup tables will be created. Instead, the existing pipelines given will be reused. The existing pipelines must be compatible with the {@link SkyAtmosphereRendererConfig}. Especially, {@link SkyAtmosphereRendererConfig.lookUpTables} and {@link SkyAtmosphereRendererConfig.shadow} should be the same.
-     * @param existingResources If this is defined, no new resources (buffers, textures, samplers) will be created. Instead, the existing resources given will be used.
-     */
-    static async createAsync(device: GPUDevice, config: SkyAtmosphereRendererConfig, existingPipelines?: SkyAtmosphereLutPipelines, existingResources?: SkyAtmosphereResources): Promise<SkyAtmosphereLutRenderer> {
-        let skyAtmospherePipelines;
-        if ((existingPipelines?.transmittanceLutPipeline.device || device) !== device) {
-            skyAtmospherePipelines = await SkyAtmosphereLutPipelines.createAsync(device, config);
-        } else {
-            skyAtmospherePipelines = existingPipelines || await SkyAtmosphereLutPipelines.createAsync(device, config);
-        }
-        return this.create(device, config, skyAtmospherePipelines, existingResources);
-    }
-
-    /**
-     * Updates the renderer's internal uniform buffer containing the {@link Atmosphere} parameters as well as its host-side copy of {@link Atmosphere} parameters.
-     * @param atmosphere The new {@link Atmosphere} to override the current parameters.
-     *
-     * @see {@link SkyAtmosphereResources.updateAtmosphere}: Updates the host-side {@link Atmosphere} parameters as well as the corresponding uniform buffer.
-     */
-    public updateAtmosphere(atmosphere: Atmosphere) {
-        this.resources.updateAtmosphere(atmosphere);
-    }
-
-    /**
-     * Updates the renderer's internal uniform buffer containing the {@link Uniforms} as well as its host-side copy of {@link Uniforms}.
-     * @param uniforms The new {@link Uniforms} to override the current parameters.
-     *
-     * If custom uniform buffers are used, this does nothing (see {@link CustomUniformsSourceConfig}).
-     *
-     * @see {@link SkyAtmosphereResources.updateUniforms}: Update the {@link Uniforms} uniform buffers.
-     */
-    public updateUniforms(uniforms: Uniforms) {
-        if (!this.usesCustomUniforms) {
-            this.resources.updateUniforms(uniforms);
-        }
-    }
-
-    /**
-     * Renders the transmittance lookup table.
-     *
-     * To produce meaningful results, this requires the internal uniform buffer containing the {@link Atmosphere} parameters to hold valid data.
-     * Call {@link updateAtmosphere} to ensure this is the case.
-     *
-     * Since the transmittance lookup table is not view or light souce dependent, this only needs to be called if the {@link Atmosphere} parameters change.
-     *
-     * @param passEncoder Used to encode rendering of the lookup table. The encoder is not `end()`ed by this function.
-     *
-     * @see {@link updateAtmosphere}: To write {@link Atmosphere} parameters to the internal uniform buffer, call this function.
-     */
-    public renderTransmittanceLut(passEncoder: GPUComputePassEncoder) {
-        this.transmittanceLutPass.encode(passEncoder);
-    }
-
-    /**
-     * Renders the multiple scattering lookup table.
-     *
-     * To produce meaningful results, this requires the internal uniform buffer containing the {@link Atmosphere} parameters to hold valid data.
-     * Call {@link updateAtmosphere} to ensure this is the case.
-     *
-     * Since the multiple scattering lookup table is not view or light souce dependent, this only needs to be called if the {@link Atmosphere} parameters change.
-     *
-     * @param passEncoder Used to encode rendering of the lookup table. The encoder is not `end()`ed by this function.
-     *
-     * @see {@link updateAtmosphere}: To write {@link Atmosphere} parameters to the internal uniform buffer, call this function.
-     */
-    public renderMultiScatteringLut(passEncoder: GPUComputePassEncoder) {
-        this.multiScatteringLutPass.encode(passEncoder);
-    }
-
-    /**
-     * Renders the transmittance and multiple scattering lookup tables.
-     *
-     * To produce meaningful results, this requires the internal uniform buffer containing the {@link Atmosphere} parameters to hold valid data.
-     * Use the {@link atmosphere} parameter to implicitly update the {@link Atmosphere} parameters or call {@link updateAtmosphere} to ensure this is the case.
-     *
-     * Since the transmittance and multiple scattering lookup tables are not view or light souce dependent, this only needs to be called if the {@link Atmosphere} parameters change.
-     *
-     * @param passEncoder Used to encode rendering of the lookup tables. The encoder is not `end()`ed by this function.
-     * @param atmosphere If this is defined, {@link updateAtmosphere} is called before rendering the lookup tables.
-     *
-     * @see {@link updateAtmosphere}: Updates the {@link Atmosphere} parameters.
-     * @see {@link renderTransmittanceLut}: Renders the transmittance lookup table.
-     * @see {@link renderMultiScatteringLut}: Renders the multiple scattering lookup table.
-     */
-    public renderConstantLuts(passEncoder: GPUComputePassEncoder, atmosphere?: Atmosphere) {
-        if (atmosphere) {
-            this.updateAtmosphere(atmosphere);
-        }
-        this.renderTransmittanceLut(passEncoder);
-        this.renderMultiScatteringLut(passEncoder);
-    }
-
-    /**
-     * Renders the sky view table.
-     *
-     * To produce meaningful results, this requires the transmittance and multiple scattering lookup tables, as well as the uniform buffers containing the {@link Atmosphere} and {@link Uniforms} parameters to hold valid data.
-     * Call {@link renderConstantLuts} and {@link updateUniforms} to ensure this is the case.
-     *
-     * @param passEncoder Used to encode rendering of the lookup table. The encoder is not `end()`ed by this function.
-     *
-     * @see {@link renderConstantLuts}: To initialize the transmittance and multiple scattering lookup tables, as well as the internal uniform buffer storing the {@link Atmosphere} parameters, call this function.
-     * @see {@link updateUniforms}: To write {@link Uniforms} to the internal uniform buffer, call this function.
-     */
-    public renderSkyViewLut(passEncoder: GPUComputePassEncoder) {
-        this.skyViewLutPass.encode(passEncoder);
-    }
-
-    /**
-     * Renders the aerial perspective lookup table.
-     *
-     * To produce meaningful results, this requires the transmittance and multiple scattering lookup tables, as well as the uniform buffers containing the {@link Atmosphere} and {@link Uniforms} parameters to hold valid data.
-     * Call {@link renderConstantLuts} and {@link updateUniforms} to ensure this is the case.
-     *
-     * If (a) user-defined shadow map(s) is used (see {@link SkyAtmosphereRendererConfig.shadow}), make sure to encode any updates of the shadow map(s) before encoding this pass.
-     *
-     * @param passEncoder Used to encode rendering of the lookup table. The encoder is not `end()`ed by this function.
-     *
-     * @see {@link renderConstantLuts}: To initialize the transmittance and multiple scattering lookup tables, as well as the internal uniform buffer storing the {@link Atmosphere} parameters, call this function.
-     * @see {@link updateUniforms}: To write {@link Uniforms} to the internal uniform buffer, call this function.
-     */
-    public renderAerialPerspectiveLut(passEncoder: GPUComputePassEncoder) {
-        this.aerialPerspectiveLutPass.encode(passEncoder);
-    }
-
-    /**
-     * Renders the sky view and aerial perspective lookup tables.
-     *
-     * To produce meaningful results, this requires the transmittance and multiple scattering lookup tables, as well as the uniform buffers containing the {@link Atmosphere} and {@link Uniforms} parameters to hold valid data.
-     * Call {@link renderConstantLuts} and {@link updateUniforms} to ensure this is the case.
-     *
-     * If (a) user-defined shadow map(s) is used (see {@link SkyAtmosphereRendererConfig.shadow}), make sure to encode any updates of the shadow map(s) before encoding this pass.
-     *
-     * @param passEncoder Used to encode rendering of the lookup tables. The encoder is not `end()`ed by this function.
-     * @param uniforms If this is defined, {@link updateUniforms} is called before rendering the lookup tables.
-     *
-     * @see {@link renderConstantLuts}: To initialize the transmittance and multiple scattering lookup tables, as well as the internal uniform buffer storing the {@link Atmosphere} parameters, call this function.
-     * @see {@link updateUniforms}: Updates the internal {@link Uniforms} uniform buffer.
-     * @see {@link renderSkyViewLut}: Renders the sky view lookup table.
-     * @see {@link renderAerialPerspectiveLut}: Renders the aerial perspective lookup table.
-     */
-    public renderDynamicLuts(passEncoder: GPUComputePassEncoder, uniforms?: Uniforms) {
-        if (uniforms) {
-            this.updateUniforms(uniforms);
-        }
-        this.renderSkyViewLut(passEncoder);
-        this.renderAerialPerspectiveLut(passEncoder);
-    }
-
-    /**
-     * Renders the lookup tables required for rendering the sky / atmosphere.
-     *
-     * To initialize or update the transmittance and multiple scattering lookup tables, pass new {@link Atmosphere} paramters to this function or use the `forceConstantLutRendering` parameter.
-     *
-     * @param passEncoder A `GPUComputePassEncoder` to encode passes with. The encoder is not `end()`ed by this function.
-     * @param uniforms {@link Uniforms} to use for this frame. If this is given, the internal uniform buffer will be updated using {@link updateUniforms}.
-     * @param atmosphere {@link Atmosphere} parameters to use for this frame. If this is given, the internal uniform buffer storing the {@link Atmosphere} parameters will be updated and the transmittance and multiple scattering lookup tables will be rendered.
-     * @param useFullResolutionRayMarch If this is true, the sky view and aerial perspective lookup tables will not be rendered. Defaults to {@link defaultToFullResolutionRayMarch}.
-     * @param forceConstantLutRendering If this is true, the transmittance and multiple scattering lookup tables will be rendered regardless of whether the `atmosphere` parameter is `undefined` or not.
-     * @param forceSkyViewLutRendering If this is true, the sky view lookup table will be rendered, even if {@link useFullResolutionRayMarch} is true. Defaults to false.
-     *
-     * @see {@link renderConstantLuts}: Renders the lookup tables that are constant for a given {@link Atmosphere}.
-     * @see {@link updateUniforms}: Updates the internal {@link Uniforms} uniform buffer.
-     * @see {@link renderDynamicLuts}: Renders the view-dependent lookup tables.
-     * @see {@link renderSkyViewLut}: Renders the sky view lookup table.
-     */
-    public renderLuts(passEncoder: GPUComputePassEncoder, uniforms?: Uniforms, atmosphere?: Atmosphere, useFullResolutionRayMarch?: boolean, forceConstantLutRendering?: boolean, forceSkyViewLutRendering?: boolean) {
-        if (atmosphere || (forceConstantLutRendering ?? false)) {
-            this.renderConstantLuts(passEncoder, atmosphere);
-        }
-        if (useFullResolutionRayMarch ?? false) {
-            if (uniforms) {
-                this.updateUniforms(uniforms);
-            }
-            if (forceSkyViewLutRendering ?? false) {
-                this.renderSkyViewLut(passEncoder);
-            }
-        } else {
-            this.renderDynamicLuts(passEncoder, uniforms);
-        }
-    }
-}
-
-export interface SkyAtmosphereComputeRendererResizeConfig {
-    /**
-     * The back buffer texture to use as back ground when rendering the sky / atmosphere using a GPUComputePipeline.
-     *
-     * If this is a texture, a texture view will be created.
-     *
-     * Should have the same size as the other textures.
-     */
-    backBuffer: GPUTextureView | GPUTexture,
-
-    /**
-     * The depth buffer to limit the ray marching distance when rendering the sky / atmosphere.
-     *
-     * If this is a textue, a texture view will be created.
-     *
-     * If this is a texture view, it must be allowed to be bound as a `texture<f32>`.
-     * I.e., if the texture has a depth-stencil format, the texture view must be a `"depth-only"` view.
-     *
-     * Should have the same size as the other textures.
-     */
-    depthBuffer: GPUTextureView | GPUTexture,
-
-    /**
-     * The render target to render into when using a GPUComputePipeline to render the sky / atmosphere.
-     *
-     * If this is a texture, a texture view will be created.
-     *
-     * Should have the same size as the other textures.
-     */
-    renderTarget: GPUTextureView | GPUTexture,
-
-    /**
-     * The new size of the textures.
-     *
-     * If this is undefined, the new size is determined from the given resources, i.e., at least one of {@link backBuffer}, {@link depthBuffer}, and {@link renderTarget} must be a `GPUTexture`.
-     */
-    size?: [number, number],
-}
-
-function makeSkyRenderingBindGroupLayouts(device: GPUDevice, config: SkyAtmosphereRendererConfig, externalEntries: GPUBindGroupLayoutEntry[], resources: SkyAtmosphereResources, rayMarchDistantSky: boolean, visibility: GPUShaderStageFlags): [GPUBindGroupLayout, GPUBindGroupLayout] {
-    const renderSkyBindGroupLayoutBaseEntries: GPUBindGroupLayoutEntry[] = [
-        {
-            binding: 0,
-            visibility,
-            buffer: {
-                type: 'uniform',
-                hasDynamicOffset: false,
-                minBindingSize: ATMOSPHERE_BUFFER_SIZE,
-            },
-        },
-        config.customUniformsSource ? undefined : {
-            binding: 1,
-            visibility,
-            buffer: {
-                type: 'uniform',
-                hasDynamicOffset: false,
-                minBindingSize: UNIFORMS_BUFFER_SIZE,
-            },
-        },
-        {
-            binding: 2,
-            visibility,
-            sampler: {
-                type: 'filtering',
-            },
-        },
-        {
-            binding: 3,
-            visibility,
-            texture: {
-                sampleType: 'float',
-                viewDimension: resources.transmittanceLut.texture.dimension,
-                multisampled: false,
-            },
-        },
-    ].filter(e => e !== undefined) as GPUBindGroupLayoutEntry[];
-    return [
-        device.createBindGroupLayout({
-            label: `Render sky with luts bind group layout [${resources.label}]`,
-            entries: [
-                ...renderSkyBindGroupLayoutBaseEntries,
-                {
-                    binding: 4,
-                    visibility,
-                    texture: {
-                        sampleType: 'float',
-                        viewDimension: resources.skyViewLut.texture.dimension,
-                        multisampled: false,
-                    },
-                },
-                {
-                    binding: 5,
-                    visibility,
-                    texture: {
-                        sampleType: 'float',
-                        viewDimension: resources.aerialPerspectiveLut.texture.dimension,
-                        multisampled: false,
-                    },
-                },
-                ...externalEntries,
-            ].map((v, i) => {
-                v.binding = i;
-                return v;
-            }) as GPUBindGroupLayoutEntry[],
-        }),
-        device.createBindGroupLayout({
-            label: `Render sky raymarching bind group layout [${resources.label}]`,
-            entries: ([
-                ...renderSkyBindGroupLayoutBaseEntries,
-                {
-                    binding: 4,
-                    visibility,
-                    texture: {
-                        sampleType: 'float',
-                        viewDimension: resources.multiScatteringLut.texture.dimension,
-                        multisampled: false,
-                    },
-                },
-                rayMarchDistantSky ? undefined : {
-                    binding: 5,
-                    visibility,
-                    texture: {
-                        sampleType: 'float',
-                        viewDimension: resources.skyViewLut.texture.dimension,
-                        multisampled: false,
-                    },
-                },
-                ...externalEntries,
-            ].filter(e => e !== undefined) as GPUBindGroupLayoutEntry[])
-            .map((v, i) => {
-                v.binding = i;
-                return v;
-            }) as GPUBindGroupLayoutEntry[],
-        }),
-    ];
-}
-
-function makeSkyRenderingBindGroups(resources: SkyAtmosphereResources, withLutsLayout: GPUBindGroupLayout, rayMarchLayout: GPUBindGroupLayout, customUniforms: boolean, externalEntries: GPUBindGroupEntry[], rayMarchDistantSky: boolean): [GPUBindGroup, GPUBindGroup] {
-    const renderSkyBindGroupBaseEntries: GPUBindGroupEntry[] = [
-        {
-            binding: 0,
-            resource: {
-                buffer: resources.atmosphereBuffer,
-            },
-        },
-        customUniforms ? undefined : {
-            binding: 1,
-            resource: {
-                buffer: resources.uniformsBuffer,
-            },
-        },
-        {
-            binding: 2,
-            resource: resources.lutSampler,
-        },
-        {
-            binding: 3,
-            resource: resources.transmittanceLut.view,
-        },
-    ].filter(e => e !== undefined) as GPUBindGroupEntry[];
-    return [
-        resources.device.createBindGroup({
-            label: `Render sky with LUTs bind group [${resources.label}]`,
-            layout: withLutsLayout,
-            entries: [
-                ...renderSkyBindGroupBaseEntries,
-                {
-                    binding: 4,
-                    resource: resources.skyViewLut.view,
-                },
-                {
-                    binding: 5,
-                    resource: resources.aerialPerspectiveLut.view,
-                },
-                ...externalEntries,
-            ].map((v, i) => {
-                v.binding = i;
-                return v;
-            }) as GPUBindGroupEntry[],
-        }),
-        resources.device.createBindGroup({
-            label: `Render sky raymarching bind group [${resources.label}]`,
-            layout: rayMarchLayout,
-            entries: ([
-                ...renderSkyBindGroupBaseEntries,
-                {
-                    binding: 4,
-                    resource: resources.multiScatteringLut.view,
-                },
-                rayMarchDistantSky ? undefined : {
-                    binding: 5,
-                    resource: resources.skyViewLut.view,
-                },
-                ...externalEntries,
-            ].filter(e => e !== undefined) as GPUBindGroupEntry[])
-            .map((v, i) => {
-                v.binding = i;
-                return v;
-            }) as GPUBindGroupEntry[],
-        }),
-    ];
-}
-
-function makeWithLutsConstants(config: SkyAtmosphereComputeRendererConfig | SkyAtmosphereRasterRendererConfig, lutRenderer: SkyAtmosphereLutRenderer): Record<string, GPUPipelineConstantValue> {
-    return {
-        AP_SLICE_COUNT: lutRenderer.resources.aerialPerspectiveLut.texture.depthOrArrayLayers,
-        AP_DISTANCE_PER_SLICE: lutRenderer.lutPipelines.aerialPerspectiveLutPipeline.aerialPerspectiveDistancePerSlice,
-        AP_INV_DISTANCE_PER_SLICE: lutRenderer.lutPipelines.aerialPerspectiveLutPipeline.aerialPerspectiveInvDistancePerSlice,
-        SKY_VIEW_LUT_RES_X: lutRenderer.resources.skyViewLut.texture.width,
-        SKY_VIEW_LUT_RES_Y: lutRenderer.resources.skyViewLut.texture.height,
-        IS_REVERSE_Z: Number(config.skyRenderer.depthBuffer.reverseZ ?? false),
-        FROM_KM_SCALE: config.fromKilometersScale ?? 1.0,
-        RENDER_SUN_DISK: Number(config.lights?.renderSunDisk ?? true),
-        RENDER_MOON_DISK: Number(config.lights?.renderMoonDisk ?? (config.lights?.useMoon ?? false)),
-        LIMB_DARKENING_ON_SUN: Number(config.lights?.applyLimbDarkeningOnSun ?? true),
-        LIMB_DARKENING_ON_MOON: Number(config.lights?.applyLimbDarkeningOnMoon ?? false),
-        USE_MOON: Number(config.lights?.useMoon ?? false),
-    };
-}
-
-function makeRayMarchConstantsBase(config: SkyAtmosphereComputeRendererConfig | SkyAtmosphereRasterRendererConfig, lutRenderer: SkyAtmosphereLutRenderer, rayMarchDistantSky: boolean): Record<string, GPUPipelineConstantValue> {
-    const constants: Record<string, GPUPipelineConstantValue> = {
-        INV_DISTANCE_TO_MAX_SAMPLE_COUNT: 1.0 / (config.skyRenderer.distanceToMaxSampleCount ?? 100.0),
-        RANDOMIZE_SAMPLE_OFFSET: Number(config.skyRenderer.rayMarch?.randomizeRayOffsets ?? true),
-        MULTI_SCATTERING_LUT_RES_X: lutRenderer.resources.multiScatteringLut.texture.width,
-        MULTI_SCATTERING_LUT_RES_Y: lutRenderer.resources.multiScatteringLut.texture.height,
-        IS_REVERSE_Z: Number(config.skyRenderer.depthBuffer.reverseZ ?? false),
-        FROM_KM_SCALE: config.fromKilometersScale ?? 1.0,
-        RENDER_SUN_DISK: Number(config.lights?.renderSunDisk ?? true),
-        RENDER_MOON_DISK: Number(config.lights?.renderMoonDisk ?? (config.lights?.useMoon ?? false)),
-        LIMB_DARKENING_ON_SUN: Number(config.lights?.applyLimbDarkeningOnSun ?? true),
-        LIMB_DARKENING_ON_MOON: Number(config.lights?.applyLimbDarkeningOnMoon ?? false),
-        USE_MOON: Number(config.lights?.useMoon ?? false),
-        ...makeMiePhaseOverrides(config.mieHgDrainePhase),
-    };
-    if (!rayMarchDistantSky) {
-        constants['SKY_VIEW_LUT_RES_X'] = lutRenderer.resources.skyViewLut.texture.width;
-        constants['SKY_VIEW_LUT_RES_Y'] = lutRenderer.resources.skyViewLut.texture.height;
-    }
-    return constants;
-}
-
-/**
- * A {@link SkyAtmosphereLutRenderer} that uses `GPUComputePipeline`s to render the sky / atmosphere.
- */
-export class SkyAtmosphereComputeRenderer extends SkyAtmosphereLutRenderer {
-    private withLutsPass: ComputePass;
-    private rayMarchPass: ComputePass;
-
-    private constructor(
-        lutRenderer: SkyAtmosphereLutRenderer,
-        private withLutsLayout: GPUBindGroupLayout,
-        private rayMarchLayout: GPUBindGroupLayout,
-        private rayMarchDistantSky: boolean,
-        withLutsPipeline: GPUComputePipeline,
-        rayMarchPipeline: GPUComputePipeline,
-        config: SkyAtmosphereComputeRendererConfig,
-    ) {
-        super(lutRenderer);
-
-        const [withLutsBindGroup, rayMarchingBindGroup] = this.makeBindGroups({
-            depthBuffer: config.skyRenderer.depthBuffer.view ?? config.skyRenderer.depthBuffer.texture,
-            backBuffer: config.skyRenderer.backBuffer.view ?? config.skyRenderer.backBuffer.texture,
-            renderTarget: config.skyRenderer.renderTarget.view ?? config.skyRenderer.renderTarget.texture,
-        });
-
-        const dispatchDimensions: [number, number, number] = [
-            Math.ceil(config.skyRenderer.renderTarget.texture.width / 16.0),
-            Math.ceil(config.skyRenderer.renderTarget.texture.height / 16.0),
-            1,
-        ];
-
-        this.withLutsPass = new ComputePass(
-            withLutsPipeline,
-            [withLutsBindGroup, ...(config.customUniformsSource?.bindGroups ?? [])],
-            dispatchDimensions,
-        );
-
-        this.rayMarchPass = new ComputePass(
-            rayMarchPipeline,
-            [
-                rayMarchingBindGroup,
-                ...(config.shadow?.bindGroups ?? []),
-                ...(config.customUniformsSource?.bindGroups ?? []),
-            ],
-            dispatchDimensions,
-        );
-    }
-
-    private static makeBindGroupLayouts(device: GPUDevice, config: SkyAtmosphereComputeRendererConfig, resources: SkyAtmosphereResources, rayMarchDistantSky: boolean): [GPUBindGroupLayout, GPUBindGroupLayout] {
-        const externalResourcesLayoutEntries: GPUBindGroupLayoutEntry[] = [
-            {
-                binding: 5,
-                visibility: GPUShaderStage.COMPUTE,
-                texture: {
-                    sampleType: 'unfilterable-float',
-                    viewDimension: config.skyRenderer.depthBuffer.texture.dimension,
-                    multisampled: false,
-                },
-            },
-            {
-                binding: 6,
-                visibility: GPUShaderStage.COMPUTE,
-                texture: {
-                    sampleType: 'unfilterable-float',
-                    viewDimension: config.skyRenderer.backBuffer.texture.dimension,
-                    multisampled: false,
-                },
-            },
-            {
-                binding: 7,
-                visibility: GPUShaderStage.COMPUTE,
-                storageTexture: {
-                    access: 'write-only',
-                    format: config.skyRenderer.renderTarget.texture.format,
-                    viewDimension: config.skyRenderer.renderTarget.texture.dimension,
-                },
-            },
-        ];
-
-        return makeSkyRenderingBindGroupLayouts(device, config, externalResourcesLayoutEntries, resources, rayMarchDistantSky, GPUShaderStage.COMPUTE);
-    }
-
-    private static makeWithLutsPiplelineDescriptor(device: GPUDevice, config: SkyAtmosphereComputeRendererConfig, lutRenderer: SkyAtmosphereLutRenderer, renderSkyWithLutsBindGroupLayout: GPUBindGroupLayout): GPUComputePipelineDescriptor {
-        return {
-            label: `Render sky with LUTs pipeline [${lutRenderer.resources.label}]`,
-            layout: device.createPipelineLayout({
-                label: `Render sky with LUTs pipeline layout [${lutRenderer.resources.label}]`,
-                bindGroupLayouts: [
-                    renderSkyWithLutsBindGroupLayout,
-                    ...(config.customUniformsSource?.bindGroupLayouts ?? []),
-                ],
-            }),
-            compute: {
-                module: device.createShaderModule({
-                    code: makeRenderSkyWithLutsShaderCode(config.skyRenderer.renderTarget.texture.format, config.customUniformsSource?.wgslCode),
-                }),
-                entryPoint: 'render_sky_atmosphere',
-                constants: makeWithLutsConstants(config, lutRenderer),
-            },
-        };
-    }
-
-    private static makeRayMarchPipelineDescriptor(device: GPUDevice, config: SkyAtmosphereComputeRendererConfig, lutRenderer: SkyAtmosphereLutRenderer, renderSkyRaymarchingBindGroupLayout: GPUBindGroupLayout, rayMarchDistantSky: boolean): GPUComputePipelineDescriptor {
-        const constants: Record<string, GPUPipelineConstantValue> = {
-            ...makeRayMarchConstantsBase(config, lutRenderer, rayMarchDistantSky),
-            USE_COLORED_TRANSMISSION: Number(config.skyRenderer.rayMarch?.useColoredTransmittance ?? true),
-        };
-
-        const module = device.createShaderModule({
-            code: (rayMarchDistantSky ? makeRenderSkyRaymarchingShaderCode : makeRenderSkyLutAndRaymarchingShaderCode)(config.skyRenderer.renderTarget.texture.format, config.shadow?.wgslCode, config.customUniformsSource?.wgslCode),
-        });
-
-        return {
-            label: `Render sky raymarching pipeline [${lutRenderer.resources.label}]`,
-            layout: device.createPipelineLayout({
-                label: 'Render sky raymarching pipeline layout',
-                bindGroupLayouts: [
-                    renderSkyRaymarchingBindGroupLayout,
-                    ...(config.shadow?.bindGroupLayouts ?? []),
-                    ...(config.customUniformsSource?.bindGroupLayouts ?? []),
-                ],
-            }),
-            compute: {
-                module,
-                entryPoint: 'render_sky_atmosphere',
-                constants,
-            },
-        };
-    }
-
-    /**
-     * Asynchronously creates a {@link SkyAtmosphereComputeRenderer}.
-     *
-     * All pipelines used by this renderer are created asynchronously.
-     *
-     * @param device The `GPUDevice` used to create internal resources (textures, pipelines, etc.).
-     * @param config A {@link SkyAtmosphereRendererConfig} used to configure internal resources and behavior.
-     * @param existingPipelines If this is defined, no new pipelines for rendering the internal lookup tables will be created. Instead, the existing pipelines given will be reused. The existing pipelines must be compatible with the {@link SkyAtmosphereRendererConfig}. Especially, {@link SkyAtmosphereRendererConfig.lookUpTables} and {@link SkyAtmosphereRendererConfig.shadow} should be the same.
-     * @param existingResources If this is defined, no new resources (buffers, textures, samplers) will be created. Instead, the existing resources given will be used.
-     */
-    static async createAsync(device: GPUDevice, config: SkyAtmosphereComputeRendererConfig, existingPipelines?: SkyAtmosphereLutPipelines, existingResources?: SkyAtmosphereResources): Promise<SkyAtmosphereComputeRenderer> {
-        const rayMarchDistantSky = config.skyRenderer.rayMarch?.rayMarchDistantSky ?? true;
-        const lutRenderer = await super.createAsync(device, config, existingPipelines, existingResources);
-        const [renderSkyWithLutsBindGroupLayout, renderSkyRaymarchingBindGroupLayout] = this.makeBindGroupLayouts(device, config, lutRenderer.resources, rayMarchDistantSky);
-        const [renderSkyWithLutsPipeline, renderSkyRaymarchingPipeline] = await Promise.all([
-            device.createComputePipelineAsync(this.makeWithLutsPiplelineDescriptor(device, config, lutRenderer, renderSkyWithLutsBindGroupLayout)),
-            device.createComputePipelineAsync(this.makeRayMarchPipelineDescriptor(device, config, lutRenderer, renderSkyRaymarchingBindGroupLayout, rayMarchDistantSky)),
-        ]);
-        return new SkyAtmosphereComputeRenderer(
-            lutRenderer,
-            renderSkyWithLutsBindGroupLayout,
-            renderSkyRaymarchingBindGroupLayout,
-            rayMarchDistantSky,
-            renderSkyWithLutsPipeline,
-            renderSkyRaymarchingPipeline,
-            config,
-        );
-    }
-
-    /**
-     * Creates a {@link SkyAtmosphereComputeRenderer}.
-     * @param device The `GPUDevice` used to create internal resources (textures, pipelines, etc.).
-     * @param config A {@link SkyAtmosphereRendererConfig} used to configure internal resources and behavior.
-     * @param existingPipelines If this is defined, no new pipelines for rendering the internal lookup tables will be created. Instead, the existing pipelines given will be reused. The existing pipelines must be compatible with the {@link SkyAtmosphereRendererConfig}. Especially, {@link SkyAtmosphereRendererConfig.lookUpTables} and {@link SkyAtmosphereRendererConfig.shadow} should be the same.
-     * @param existingResources If this is defined, no new resources (buffers, textures, samplers) will be created. Instead, the existing resources given will be used.
-     */
-    static create(device: GPUDevice, config: SkyAtmosphereComputeRendererConfig, existingPipelines?: SkyAtmosphereLutPipelines, existingResources?: SkyAtmosphereResources): SkyAtmosphereComputeRenderer {
-        const rayMarchDistantSky = config.skyRenderer.rayMarch?.rayMarchDistantSky ?? true;
-        const lutRenderer = super.create(device, config, existingPipelines, existingResources);
-        const [renderSkyWithLutsBindGroupLayout, renderSkyRaymarchingBindGroupLayout] = this.makeBindGroupLayouts(device, config, lutRenderer.resources, rayMarchDistantSky);
-        const renderSkyWithLutsPipeline = device.createComputePipeline(this.makeWithLutsPiplelineDescriptor(device, config, lutRenderer, renderSkyWithLutsBindGroupLayout));
-        const renderSkyRaymarchingPipeline = device.createComputePipeline(this.makeRayMarchPipelineDescriptor(device, config, lutRenderer, renderSkyRaymarchingBindGroupLayout, rayMarchDistantSky));
-        return new SkyAtmosphereComputeRenderer(
-            lutRenderer,
-            renderSkyWithLutsBindGroupLayout,
-            renderSkyRaymarchingBindGroupLayout,
-            rayMarchDistantSky,
-            renderSkyWithLutsPipeline,
-            renderSkyRaymarchingPipeline,
-            config,
-        );
-    }
-
-    private makeBindGroups(config: SkyAtmosphereComputeRendererResizeConfig): [GPUBindGroup, GPUBindGroup] {
-        const externalEntries = [
-            {
-                binding: 5,
-                resource: config.depthBuffer instanceof GPUTextureView ? config.depthBuffer : config.depthBuffer.createView(config.depthBuffer.format.includes('depth') ? {
-                    aspect: 'depth-only',
-                } : {}),
-            },
-            {
-                binding: 6,
-                resource: config.backBuffer instanceof GPUTextureView ? config.backBuffer : config.backBuffer.createView(),
-            },
-            {
-                binding: 7,
-                resource: config.renderTarget instanceof GPUTextureView ? config.renderTarget : config.renderTarget.createView(),
-            },
-        ];
-        return makeSkyRenderingBindGroups(this.resources, this.withLutsLayout, this.rayMarchLayout, this.usesCustomUniforms, externalEntries, this.rayMarchDistantSky);
-    }
-
-    /**
-     * Replaces potentially screen-size dependent external resources (back buffer, depth buffer, and render target) in the internal bind groups.
-     *
-     * @param config Configuration of external resources.
-     */
-    public onResize(config: SkyAtmosphereComputeRendererResizeConfig) {
-        let size = config.size ?? [-1, -1];
-        if (size[0] < 0) {
-            if (config.backBuffer instanceof GPUTexture) {
-                size = [config.backBuffer.width, config.backBuffer.height];
-            }
-            if (config.depthBuffer instanceof GPUTexture) {
-                size = [config.depthBuffer.width, config.depthBuffer.height];
-            }
-            if (config.renderTarget instanceof GPUTexture) {
-                size = [config.renderTarget.width, config.renderTarget.height];
-            }
-        }
-        if (size[0] < 0 || size[1] < 0) {
-            throw new Error(`[SkyAtmosphereComputeRenderer::onResize]: could not determine new size from config`);
-        }
-        const [withLutsBindGroup, rayMarchingBindGroup] = this.makeBindGroups(config);
-        this.withLutsPass.replaceBindGroup(0, withLutsBindGroup);
-        this.rayMarchPass.replaceBindGroup(0, rayMarchingBindGroup);
-
-        const dispatchDimensions: [number, number, number] = [
-            Math.ceil(size[0] / 16.0),
-            Math.ceil(size[1] / 16.0),
-            1,
-        ];
-        this.withLutsPass.replaceDispatchDimensions(dispatchDimensions);
-        this.rayMarchPass.replaceDispatchDimensions(dispatchDimensions);
-    }
-
-    /**
-     * Renders the sky / atmosphere using precomputed lookup tables.
-     *
-     * Requires the sky view and aerial perspective lookup tables to be initialized.
-     * To initialize these lookup tables, call {@link renderDynamicLuts}.
-     *
-     * @param passEncoder A `GPUComputePassEncoder` to encode the pass with. Can be the same encoder used to initialize the sky view and aerial perspective lookup tables. The encoder is not `end()`ed by this function.
-     *
-     * @see {@link renderDynamicLuts}: To initialize the lookup tables required, call this function.
-     */
-    public renderSkyWithLuts(passEncoder: GPUComputePassEncoder) {
-        this.withLutsPass.encode(passEncoder);
-    }
-
-    /**
-     * Renders the sky / atmosphere using full-resolution ray marching.
-     *
-     * Requires the transmittance and multiple scattering lookup tables to be initialized.
-     * Either initialize these lookup tables in the constructor using {@link SkyAtmosphereRendererConfig.initializeConstantLuts}, or call {@link renderConstantLuts}.
-     *
-     * @param passEncoder A `GPUComputePassEncoder` to encode the pass with. Can be the same encoder used to initialize the transmittance and multiple scattering lookup tables. The encoder is not `end()`ed by this function.
-     *
-     * @see {@link renderConstantLuts}: To initialize the lookup tables required, call this function.
-     */
-    public renderSkyRaymarching(passEncoder: GPUComputePassEncoder) {
-        this.rayMarchPass.encode(passEncoder);
-    }
-
-    /**
-     * Renders the sky / atmosphere using either lookup tables or full-resolution ray marching, as well as all look up tables required by the respective approach.
-     *
-     * @param passEncoder A `GPUComputePassEncoder` to encode the sky / atmosphere rendering pass with. The encoder is not `end()`ed by this function.
-     * @param useFullResolutionRayMarch If this is true, full-resolution ray marching will be used to render the sky / atmosphere. Defaults to {@link defaultToFullResolutionRayMarch}.
-     *
-     * @see {@link renderSkyWithLuts}: Renders the sky with lookup tables.
-     * @see {@link renderSkyRaymarching}: Renders the sky with full-resolution ray marching.
-     */
-    public renderSky(passEncoder: GPUComputePassEncoder, useFullResolutionRayMarch?: boolean) {
-        if (useFullResolutionRayMarch ?? this.defaultToFullResolutionRayMarch) {
-            this.renderSkyRaymarching(passEncoder);
-        } else {
-            this.renderSkyWithLuts(passEncoder);
-        }
-    }
-
-    /**
-     * Renders the sky / atmosphere using either lookup tables or full-resolution ray marching, as well as all look up tables required by the respective approach.
-     *
-     * To initialize or update the transmittance and multiple scattering lookup tables, pass new {@link Atmosphere} paramters to this function or use the `forceConstantLutRendering` parameter.
-     *
-     * @param passEncoder A `GPUComputePassEncoder` to encode passes with. The encoder is not `end()`ed by this function.
-     * @param uniforms {@link Uniforms} to use for this frame. If this is given, the internal uniform buffer will be updated using {@link updateUniforms}.
-     * @param atmosphere {@link Atmosphere} parameters to use for this frame. If this is given, the internal uniform buffer storing the {@link Atmosphere} parameters will be updated and the transmittance and multiple scattering lookup tables will be rendered.
-     * @param useFullResolutionRayMarch If this is true, full-resolution ray marching will be used to render the sky / atmosphere. In that case, the sky view and aerial perspective lookup tables will not be rendered. Defaults to {@link defaultToFullResolutionRayMarch}.
-     * @param forceConstantLutRendering If this is true, the transmittance and multiple scattering lookup tables will be rendered regardless of whether the `atmosphere` parameter is `undefined` or not.
-     *
-     * @see {@link renderLuts}: Renders the lookup tables required for rendering the sky / atmosphere.
-     * @see {@link renderSky}: Renders the sky / atmosphere using either low-resolution lookup tables or full-resolution ray marching.
-     */
-    public renderLutsAndSky(passEncoder: GPUComputePassEncoder, uniforms?: Uniforms, atmosphere?: Atmosphere, useFullResolutionRayMarch?: boolean, forceConstantLutRendering?: boolean) {
-        const useRayMarch = useFullResolutionRayMarch ?? this.defaultToFullResolutionRayMarch;
-        this.renderLuts(passEncoder, uniforms, atmosphere, useRayMarch, forceConstantLutRendering, !this.rayMarchDistantSky);
-        this.renderSky(passEncoder, useRayMarch);
-    }
-}
-
-/**
- * A {@link SkyAtmosphereLutRenderer} that uses `GPURenderPipeline`s to render the sky / atmosphere.
- */
-export class SkyAtmosphereRasterRenderer extends SkyAtmosphereLutRenderer {
-    private withLutsPass: RenderPass;
-    private withLutsBundle?: GPURenderBundle;
-
-    private rayMarchPass: RenderPass;
-    private rayMarchBundle?: GPURenderBundle;
-
-    private constructor(
-        lutRenderer: SkyAtmosphereLutRenderer,
-        private withLutsLayout: GPUBindGroupLayout,
-        private rayMarchLayout: GPUBindGroupLayout,
-        private withLutsTargetFormats: GPUTextureFormat[],
-        private rayMarchTargetFormats: GPUTextureFormat[],
-        private rayMarchDistantSky: boolean,
-        withLutsPipeline: GPURenderPipeline,
-        rayMarchPipeline: GPURenderPipeline,
-        config: SkyAtmosphereRasterRendererConfig,
-    ) {
-        super(lutRenderer);
-
-        const [withLutsBindGroup, rayMarchingBindGroup] = this.makeBindGroups(
-            config.skyRenderer.depthBuffer.view ?? config.skyRenderer.depthBuffer.texture,
-        );
-
-        this.withLutsPass = new RenderPass(
-            withLutsPipeline,
-            [withLutsBindGroup, ...(config.customUniformsSource?.bindGroups ?? [])],
-        );
-
-        this.rayMarchPass = new RenderPass(
-            rayMarchPipeline,
-            [
-                rayMarchingBindGroup,
-                ...(config.shadow?.bindGroups ?? []),
-                ...(config.customUniformsSource?.bindGroups ?? []),
-            ],
-        );
-
-        if (config.skyRenderer.recordInternalRenderBundles ?? true) {
-            [this.withLutsBundle, this.rayMarchBundle] = this.recordBundles();
-        }
-    }
-
-    private static makeBindGroupLayouts(device: GPUDevice, config: SkyAtmosphereRasterRendererConfig, resources: SkyAtmosphereResources, rayMarchDistantSky: boolean): [GPUBindGroupLayout, GPUBindGroupLayout] {
-        const externalResourcesLayoutEntries: GPUBindGroupLayoutEntry[] = [
-            {
-                binding: 6,
-                visibility: GPUShaderStage.FRAGMENT,
-                texture: {
-                    sampleType: 'unfilterable-float',
-                    viewDimension: config.skyRenderer.depthBuffer.texture.dimension,
-                    multisampled: false,
-                },
-            },
-        ];
-        return makeSkyRenderingBindGroupLayouts(device, config, externalResourcesLayoutEntries, resources, rayMarchDistantSky, GPUShaderStage.FRAGMENT);
-    }
-
-    private static makeBlendStates() {
-        return {
-            single: {
-                color: {
-                    operation: 'add',
-                    srcFactor: 'one',
-                    dstFactor: 'one-minus-src-alpha',
-                },
-                alpha: {
-                    operation: 'add',
-                    srcFactor: 'zero',
-                    dstFactor: 'one',
-                },
-            } as GPUBlendState,
-            dual: {
-                color: {
-                    operation: 'add',
-                    srcFactor: 'one',
-                    dstFactor: 'src1',
-                },
-                alpha: {
-                    operation: 'add',
-                    srcFactor: 'zero',
-                    dstFactor: 'one',
-                },
-            } as GPUBlendState,
-        };
-    }
-
-    private static makeWithLutsPiplelineDescriptor(device: GPUDevice, config: SkyAtmosphereRasterRendererConfig, lutRenderer: SkyAtmosphereLutRenderer, renderSkyWithLutsBindGroupLayout: GPUBindGroupLayout, blendState: GPUBlendState, dualBlendState: GPUBlendState, useDualSourceBlending: boolean): [GPURenderPipelineDescriptor, GPUTextureFormat[]] {
-        const writeTransmissionOnlyOnPerPixelRayMarch = config.skyRenderer.writeTransmissionOnlyOnPerPixelRayMarch ?? true;
-        const useTwoTargets = config.skyRenderer.transmissionFormat && !useDualSourceBlending && !writeTransmissionOnlyOnPerPixelRayMarch;
-        const targets: GPUColorTargetState[] = [
-            {
-                format: config.skyRenderer.renderTargetFormat,
-                writeMask: GPUColorWrite.ALL,
-            },
-        ];
-        if (useTwoTargets) {
-            targets.push({ format: config.skyRenderer.transmissionFormat!, });
-        } else {
-            targets[0].blend = useDualSourceBlending && !writeTransmissionOnlyOnPerPixelRayMarch ? dualBlendState : blendState;
-        }
-
-        let code = makeRenderSkyWithLutsShaderCode('rgba16float', config.customUniformsSource?.wgslCode);
-        if (useDualSourceBlending && !writeTransmissionOnlyOnPerPixelRayMarch) {
-            code = `enable dual_source_blending;\n${code}`;
-            code = code.replace('@location(0)', '@location(0) @blend_src(0)');
-            code = code.replace('@location(1)', '@location(0) @blend_src(1)');
-        } else if (targets.length !== 2) {
-            code = code.replace('@location(1) transmittance: vec4<f32>,', '');
-            code = code.replace(
-                'RenderSkyFragment(vec4(result.rgb, 1.0), vec4(vec3(result.a), 1.0))',
-                'RenderSkyFragment(result)',
-            );
-        }
-
-        const module = device.createShaderModule({
-            label: 'Render sky with LUTs',
-            code,
-        });
-
-        return [
-            {
-                label: `Render sky with LUTs pipeline [${lutRenderer.resources.label}]`,
-                layout: device.createPipelineLayout({
-                    label: 'Render sky with LUTs pipeline layout',
-                    bindGroupLayouts: [
-                        renderSkyWithLutsBindGroupLayout,
-                        ...(config.customUniformsSource?.bindGroupLayouts ?? []),
-                    ],
-                }),
-                vertex: {
-                    module,
-                },
-                fragment: {
-                    module,
-                    constants: makeWithLutsConstants(config, lutRenderer),
-                    targets,
-                },
-            },
-            targets.map(t => t.format),
-        ];
-    }
-
-    private static makeRayMarchPipelineDescriptor(device: GPUDevice, config: SkyAtmosphereRasterRendererConfig, lutRenderer: SkyAtmosphereLutRenderer, renderSkyRaymarchingBindGroupLayout: GPUBindGroupLayout, rayMarchDistantSky: boolean, blendState: GPUBlendState, dualBlendState: GPUBlendState, useDualSourceBlending: boolean): [GPURenderPipelineDescriptor, GPUTextureFormat[]] {
-        const useTwoTargets = config.skyRenderer.transmissionFormat && !useDualSourceBlending;
-            const targets: GPUColorTargetState[] = [
-                {
-                    format: config.skyRenderer.renderTargetFormat,
-                    writeMask: GPUColorWrite.ALL,
-                },
-            ];
-            if (useTwoTargets) {
-                targets.push({ format: config.skyRenderer.transmissionFormat!, });
-            } else {
-                targets[0].blend = useDualSourceBlending ? dualBlendState : blendState;
-            }
-
-            let code = (rayMarchDistantSky ? makeRenderSkyRaymarchingShaderCode : makeRenderSkyLutAndRaymarchingShaderCode)('rgba16float', config.shadow?.wgslCode, config.customUniformsSource?.wgslCode);
-            if (useDualSourceBlending) {
-                code = code.replace('@location(0)', '@location(0) @blend_src(0)');
-                code = code.replace('@location(1)', '@location(0) @blend_src(1)');
-            } else if (targets.length !== 2) {
-                code = code.replace('@location(1) transmittance: vec4<f32>,', '');
-                code = code.replace(
-                    'RenderSkyFragment(result.luminance, result.transmittance)',
-                    'RenderSkyFragment(vec4(result.luminance.rgb, 1.0 - dot(result.transmittance.rgb, vec3(1.0 / 3.0))))',
-                );
-            }
-            const module = device.createShaderModule({
-                label: 'Render sky raymarching',
-                code: `${useDualSourceBlending ? 'enable dual_source_blending;\n' : ''}${code}`,
-            });
-
-            return [
-                {
-                    label: `Render sky raymarching pipeline [${lutRenderer.resources.label}]`,
-                    layout: device.createPipelineLayout({
-                        label: `Render sky raymarching pipeline layout [${lutRenderer.resources.label}]`,
-                        bindGroupLayouts: [
-                            renderSkyRaymarchingBindGroupLayout,
-                            ...(config.shadow?.bindGroupLayouts || []),
-                            ...(config.customUniformsSource?.bindGroupLayouts ?? []),
-                        ],
-                    }),
-                    vertex: {
-                        module,
-                    },
-                    fragment: {
-                        module,
-                        constants: makeRayMarchConstantsBase(config, lutRenderer, rayMarchDistantSky),
-                        targets,
-                    },
-                },
-                targets.map(t => t.format),
-            ];
-    }
-
-    /**
-     * Asynchronously creates a {@link SkyAtmosphereRasterRenderer}.
-     *
-     * All pipelines used by this renderer are created asynchronously.
-     *
-     * @param device The `GPUDevice` used to create internal resources (textures, pipelines, etc.).
-     * @param config A {@link SkyAtmosphereRendererConfig} used to configure internal resources and behavior.
-     * @param existingPipelines If this is defined, no new pipelines for rendering the internal lookup tables will be created. Instead, the existing pipelines given will be reused. The existing pipelines must be compatible with the {@link SkyAtmosphereRendererConfig}. Especially, {@link SkyAtmosphereRendererConfig.lookUpTables} and {@link SkyAtmosphereRendererConfig.shadow} should be the same.
-     * @param existingResources If this is defined, no new resources (buffers, textures, samplers) will be created. Instead, the existing resources given will be used.
-     */
-    static async createAsync(device: GPUDevice, config: SkyAtmosphereRasterRendererConfig, existingPipelines?: SkyAtmosphereLutPipelines, existingResources?: SkyAtmosphereResources): Promise<SkyAtmosphereRasterRenderer> {
-        const useDualSourceBlending = device.features.has('dual-source-blending') && (config.skyRenderer.rayMarch?.useColoredTransmittance ?? false);
-        if (!useDualSourceBlending && config.skyRenderer.rayMarch?.useColoredTransmittance) {
-            console.warn('[SkyAtmosphereRasterRenderer]: dual source blending was requested but the device feature is not enabled');
-        }
-
-        const rayMarchDistantSky = config.skyRenderer.rayMarch?.rayMarchDistantSky ?? true;
-        const lutRenderer = await super.createAsync(device, config, existingPipelines, existingResources);
-        const [renderSkyWithLutsBindGroupLayout, renderSkyRaymarchingBindGroupLayout] = this.makeBindGroupLayouts(device, config, lutRenderer.resources, rayMarchDistantSky);
-        const blendStates = this.makeBlendStates();
-        const [withLutsDescriptor, withLutsFormats] = this.makeWithLutsPiplelineDescriptor(device, config, lutRenderer, renderSkyWithLutsBindGroupLayout, blendStates.single, blendStates.dual, useDualSourceBlending);
-        const [rayMarchDescriptor, rayMarchFormats] = this.makeRayMarchPipelineDescriptor(device, config, lutRenderer, renderSkyRaymarchingBindGroupLayout, rayMarchDistantSky, blendStates.single, blendStates.dual, useDualSourceBlending);
-        const [renderSkyWithLutsPipeline, renderSkyRaymarchingPipeline] = await Promise.all([
-            device.createRenderPipelineAsync(withLutsDescriptor),
-            device.createRenderPipelineAsync(rayMarchDescriptor),
-        ]);
-
-        return new SkyAtmosphereRasterRenderer(
-            lutRenderer,
-            renderSkyWithLutsBindGroupLayout,
-            renderSkyRaymarchingBindGroupLayout,
-            withLutsFormats,
-            rayMarchFormats,
-            rayMarchDistantSky,
-            renderSkyWithLutsPipeline,
-            renderSkyRaymarchingPipeline,
-            config,
-        );
-    }
-
-    /**
-     * Creates a {@link SkyAtmosphereRasterRenderer}.
-     * @param device The `GPUDevice` used to create internal resources (textures, pipelines, etc.).
-     * @param config A {@link SkyAtmosphereRendererConfig} used to configure internal resources and behavior.
-     * @param existingPipelines If this is defined, no new pipelines for rendering the internal lookup tables will be created. Instead, the existing pipelines given will be reused. The existing pipelines must be compatible with the {@link SkyAtmosphereRendererConfig}. Especially, {@link SkyAtmosphereRendererConfig.lookUpTables} and {@link SkyAtmosphereRendererConfig.shadow} should be the same.
-     * @param existingResources If this is defined, no new resources (buffers, textures, samplers) will be created. Instead, the existing resources given will be used.
-     */
-    static create(device: GPUDevice, config: SkyAtmosphereRasterRendererConfig, existingPipelines?: SkyAtmosphereLutPipelines, existingResources?: SkyAtmosphereResources): SkyAtmosphereRasterRenderer {
-        const useDualSourceBlending = device.features.has('dual-source-blending') && (config.skyRenderer.rayMarch?.useColoredTransmittance ?? false);
-        if (!useDualSourceBlending && config.skyRenderer.rayMarch?.useColoredTransmittance) {
-            console.warn('[SkyAtmosphereRasterRenderer]: dual source blending was requested but the device feature is not enabled');
-        }
-
-        const rayMarchDistantSky = config.skyRenderer.rayMarch?.rayMarchDistantSky ?? true;
-        const lutRenderer = super.create(device, config, existingPipelines, existingResources);
-        const [renderSkyWithLutsBindGroupLayout, renderSkyRaymarchingBindGroupLayout] = this.makeBindGroupLayouts(device, config, lutRenderer.resources, rayMarchDistantSky);
-        const blendStates = this.makeBlendStates();
-        const [withLutsDescriptor, withLutsFormats] = this.makeWithLutsPiplelineDescriptor(device, config, lutRenderer, renderSkyWithLutsBindGroupLayout, blendStates.single, blendStates.dual, useDualSourceBlending);
-        const [rayMarchDescriptor, rayMarchFormats] = this.makeRayMarchPipelineDescriptor(device, config, lutRenderer, renderSkyRaymarchingBindGroupLayout, rayMarchDistantSky, blendStates.single, blendStates.dual, useDualSourceBlending);
-        const renderSkyWithLutsPipeline = device.createRenderPipeline(withLutsDescriptor);
-        const renderSkyRaymarchingPipeline = device.createRenderPipeline(rayMarchDescriptor);
-        return new SkyAtmosphereRasterRenderer(
-            lutRenderer,
-            renderSkyWithLutsBindGroupLayout,
-            renderSkyRaymarchingBindGroupLayout,
-            withLutsFormats,
-            rayMarchFormats,
-            rayMarchDistantSky,
-            renderSkyWithLutsPipeline,
-            renderSkyRaymarchingPipeline,
-            config,
-        );
-    }
-
-    private makeBindGroups(depthBuffer: GPUTextureView | GPUTexture): [GPUBindGroup, GPUBindGroup] {
-        const externalResources: GPUBindGroupEntry[] = [
-            {
-                binding: 6,
-                resource: depthBuffer instanceof GPUTextureView ? depthBuffer : depthBuffer.createView(depthBuffer.format.includes('depth') ? {
-                    aspect: 'depth-only',
-                } : {}),
-            },
-        ];
-        return makeSkyRenderingBindGroups(this.resources, this.withLutsLayout, this.rayMarchLayout, this.usesCustomUniforms, externalResources, this.rayMarchDistantSky);
-    }
-
-    private recordBundles(): [GPURenderBundle, GPURenderBundle] {
-        const withLutsEncoder = this.resources.device.createRenderBundleEncoder({
-            label: 'Render sky with LUTs',
-            colorFormats: this.withLutsTargetFormats,
-        });
-        this.renderSkyWithLuts(withLutsEncoder);
-        const renderSkyWithLutsBundle = withLutsEncoder.finish();
-
-        const rayMarchEncoder = this.resources.device.createRenderBundleEncoder({
-            label: 'Render sky with LUTs',
-            colorFormats: this.rayMarchTargetFormats,
-        });
-        this.renderSkyRaymarching(rayMarchEncoder);
-        const renderSkyRaymarchingBundle = rayMarchEncoder.finish();
-
-        return [renderSkyWithLutsBundle, renderSkyRaymarchingBundle];
-    }
-
-    /**
-     * Replaces potentially screen-size dependent external resources (depth buffer) in the internal bind groups.
-     *
-     * @param depthBuffer The depth buffer to limit the ray marching distance when rendering the sky / atmosphere.
-     *                    If this is a textue, a texture view will be created.
-     *                    If this is a texture view, it must be allowed to be bound as a `texture<f32>`.
-     *                    I.e., if the texture has a depth-stencil format, the texture view must be a `"depth-only"` view.
-     */
-    public onResize(depthBuffer: GPUTextureView | GPUTexture) {
-        const [withLutsBindGroup, rayMarchingBindGroup] = this.makeBindGroups(depthBuffer);
-        this.withLutsPass.replaceBindGroup(0, withLutsBindGroup);
-        this.rayMarchPass.replaceBindGroup(0, rayMarchingBindGroup);
-
-        if (this.withLutsBundle && this.rayMarchBundle) {
-            [this.withLutsBundle, this.rayMarchBundle] = this.recordBundles();
-        }
-    }
-
-    /**
-     * Renders the sky / atmosphere using precomputed lookup tables.
-     *
-     * Requires the sky view and aerial perspective lookup tables to be initialized.
-     * To initialize these lookup tables, call {@link renderDynamicLuts}.
-     *
-     * @param passEncoder A `GPURenderPassEncoder` or `GPURenderBundleEncoder` to encode the pass with. The encoder is not `end()`ed by this function.
-     *
-     * @see {@link renderDynamicLuts}: To initialize the lookup tables required, call this function.
-     */
-    public renderSkyWithLuts(passEncoder: GPURenderPassEncoder | GPURenderBundleEncoder) {
-        if (passEncoder instanceof GPURenderPassEncoder && this.withLutsBundle) {
-            passEncoder.executeBundles([this.withLutsBundle]);
-        } else {
-            this.withLutsPass.encode(passEncoder);
-        }
-    }
-
-    /**
-     * Renders the sky / atmosphere using full-resolution ray marching.
-     *
-     * Requires the transmittance and multiple scattering lookup tables to be initialized.
-     * Either initialize these lookup tables in the constructor using {@link SkyAtmosphereRendererConfig.initializeConstantLuts}, or call {@link renderConstantLuts}.
-     *
-     * @param passEncoder A `GPURenderPassEncoder` or `GPURenderBundleEncoder` to encode the pass with. The encoder is not `end()`ed by this function.
-     *
-     * @see {@link renderConstantLuts}: To initialize the lookup tables required, call this function.
-     */
-    public renderSkyRaymarching(passEncoder: GPURenderPassEncoder | GPURenderBundleEncoder) {
-        if (passEncoder instanceof GPURenderPassEncoder && this.rayMarchBundle) {
-            passEncoder.executeBundles([this.rayMarchBundle]);
-        } else {
-            this.rayMarchPass.encode(passEncoder);
-        }
-    }
-
-    /**
-     * Renders the sky / atmosphere using either lookup tables or full-resolution ray marching, as well as all look up tables required by the respective approach.
-     *
-     * @param passEncoder A `GPURenderPassEncoder` or `GPURenderBundleEncoder` to encode the sky / atmosphere rendering pass with. The encoder is not `end()`ed by this function.
-     * @param useFullResolutionRayMarch If this is true, full-resolution ray marching will be used to render the sky / atmosphere. Defaults to {@link defaultToFullResolutionRayMarch}.
-     *
-     * @see {@link renderSkyWithLuts}: Renders the sky with lookup tables.
-     * @see {@link renderSkyRaymarching}: Renders the sky with full-resolution ray marching.
-     */
-    public renderSky(passEncoder: GPURenderPassEncoder | GPURenderBundleEncoder, useFullResolutionRayMarch?: boolean) {
-        if (useFullResolutionRayMarch ?? this.defaultToFullResolutionRayMarch) {
-            this.renderSkyRaymarching(passEncoder);
-        } else {
-            this.renderSkyWithLuts(passEncoder);
-        }
-    }
-
-    /**
-     * Renders the lookup tables required for rendering the sky / atmosphere.
-     *
-     * To initialize or update the transmittance and multiple scattering lookup tables, pass new {@link Atmosphere} paramters to this function or use the `forceConstantLutRendering` parameter.
-     *
-     * @param passEncoder A `GPUComputePassEncoder` to encode passes with. The encoder is not `end()`ed by this function.
-     * @param uniforms {@link Uniforms} to use for this frame. If this is given, the internal uniform buffer will be updated using {@link updateUniforms}.
-     * @param atmosphere {@link Atmosphere} parameters to use for this frame. If this is given, the internal uniform buffer storing the {@link Atmosphere} parameters will be updated and the transmittance and multiple scattering lookup tables will be rendered.
-     * @param useFullResolutionRayMarch If this is true, the sky view and aerial perspective lookup tables will not be rendered. Defaults to {@link defaultToFullResolutionRayMarch}.
-     * @param forceConstantLutRendering If this is true, the transmittance and multiple scattering lookup tables will be rendered regardless of whether the `atmosphere` parameter is `undefined` or not.
-     * @param forceSkyViewLutRendering If this is true, the sky view lookup table will be rendered, even if {@link useFullResolutionRayMarch} is true. Defaults to !{@link rayMarchDistantSky}.
-     */
-    public override renderLuts(passEncoder: GPUComputePassEncoder, uniforms?: Uniforms, atmosphere?: Atmosphere, useFullResolutionRayMarch?: boolean, forceConstantLutRendering?: boolean, forceSkyViewLutRendering?: boolean) {
-        super.renderLuts(passEncoder, uniforms, atmosphere, useFullResolutionRayMarch, forceConstantLutRendering, !this.rayMarchDistantSky || forceSkyViewLutRendering);
-    }
-}
-=======
->>>>>>> bf4f1a7f
